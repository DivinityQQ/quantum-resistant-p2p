--- conflicted
+++ resolved
@@ -1347,22 +1347,14 @@
     
         try:
             settings_data = message.get("settings")
-<<<<<<< HEAD
-    
-=======
-
->>>>>>> 74e6aa2e
+    
             if not settings_data:
                 logger.error(f"Invalid crypto settings update from {peer_id}")
                 return
     
             # Decode the settings
             settings_json = base64.b64decode(settings_data)
-<<<<<<< HEAD
             
-=======
-
->>>>>>> 74e6aa2e
             # Parse the settings
             settings = json.loads(settings_json.decode())
     
@@ -1378,11 +1370,7 @@
                 self.peer_crypto_settings[peer_id].get("symmetric") != settings.get("symmetric") or
                 self.peer_crypto_settings[peer_id].get("signature") != settings.get("signature")):
                 settings_changed = True
-<<<<<<< HEAD
-    
-=======
-
->>>>>>> 74e6aa2e
+    
             # Update stored settings
             self.peer_crypto_settings[peer_id]["key_exchange"] = settings.get("key_exchange")
             self.peer_crypto_settings[peer_id]["symmetric"] = settings.get("symmetric")
@@ -1424,11 +1412,7 @@
                         handler(mismatch_message)
                     except Exception as e:
                         logger.error(f"Error in settings mismatch handler: {e}")
-<<<<<<< HEAD
-    
-=======
-
->>>>>>> 74e6aa2e
+    
                 # If the key exchange algorithm differs, initiate a new key exchange
                 if settings.get("key_exchange") != our_settings["key_exchange"]:
                     # Remove any existing shared key
